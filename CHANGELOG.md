--- conflicted
+++ resolved
@@ -1,11 +1,10 @@
 # ChangeLog
 
-<<<<<<< HEAD
 ## Unreleased
 
 ### Bug Fixes / Nits
 - Fix blank similarity score when using weaviate (#6512)
-=======
+
 ## [v0.6.29] - 2023-06-20
 
 ### New Features
@@ -20,8 +19,6 @@
 - extra space in prompt and error message update (#6443)
 - [Issue 6417] Fix prompt_templates docs page (#6499)
 - Rip out monkey patch and update model to context window mapping (#6490)
-
->>>>>>> aaac1295
 
 ## [v0.6.28] - 2023-06-19
 
