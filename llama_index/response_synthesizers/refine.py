--- conflicted
+++ resolved
@@ -5,12 +5,7 @@
 from llama_index.callbacks.base import CallbackManager
 from llama_index.indices.prompt_helper import PromptHelper
 from llama_index.indices.utils import truncate_text
-<<<<<<< HEAD
-from llama_index.llm_predictor.base import BaseLLMPredictor
-from llama_index.llms import LLM
-=======
 from llama_index.llm_predictor.base import LLMPredictorType
->>>>>>> fee1ae54
 from llama_index.prompts.base import BasePromptTemplate, PromptTemplate
 from llama_index.prompts.default_prompt_selectors import (
     DEFAULT_REFINE_PROMPT_SEL,
@@ -95,8 +90,7 @@
 
     def __init__(
         self,
-        llm: Optional[LLM] = None,
-        llm_predictor: Optional[BaseLLMPredictor] = None,
+        llm: Optional[LLMPredictorType] = None,
         callback_manager: Optional[CallbackManager] = None,
         prompt_helper: Optional[PromptHelper] = None,
         text_qa_template: Optional[BasePromptTemplate] = None,
@@ -113,7 +107,6 @@
     ) -> None:
         super().__init__(
             llm=llm,
-            llm_predictor=llm_predictor,
             callback_manager=callback_manager,
             prompt_helper=prompt_helper,
             service_context=service_context,
@@ -187,18 +180,14 @@
             return get_program_for_llm(
                 StructuredRefineResponse,
                 prompt,
-                self._llm_predictor.llm,
+                self._llm,
                 verbose=self._verbose,
             )
         else:
             return DefaultRefineProgram(
                 prompt=prompt,
-<<<<<<< HEAD
-                llm_predictor=self._llm_predictor,
-=======
-                llm=self._service_context.llm,
+                llm=self._llm,
                 output_cls=self._output_cls,
->>>>>>> fee1ae54
             )
 
     def _give_response_single(
@@ -233,11 +222,7 @@
                         f"Validation error on structured response: {e}", exc_info=True
                     )
             elif response is None and self._streaming:
-<<<<<<< HEAD
-                response = self._llm_predictor.stream(
-=======
-                response = self._service_context.llm.stream(
->>>>>>> fee1ae54
+                response = self._llm.stream(
                     text_qa_template,
                     context_str=cur_text_chunk,
                     **response_kwargs,
@@ -325,11 +310,7 @@
                     query_str=query_str, existing_answer=response
                 )
 
-<<<<<<< HEAD
-                response = self._llm_predictor.stream(
-=======
-                response = self._service_context.llm.stream(
->>>>>>> fee1ae54
+                response = self._llm.stream(
                     refine_template,
                     context_msg=cur_text_chunk,
                     **response_kwargs,
