--- conflicted
+++ resolved
@@ -41,11 +41,8 @@
         self,
         docs: Sequence[BaseNode],
         allow_update: bool = True,
-<<<<<<< HEAD
         batch_insert: bool = False,
-=======
         store_text: bool = True,
->>>>>>> 61196dab
     ) -> None:
         ...
 
