--- conflicted
+++ resolved
@@ -91,13 +91,8 @@
     ) -> None:
         """Initialize params."""
         try:
-<<<<<<< HEAD
-            import weaviate
+            import weaviate  # noqa
             from weaviate import AuthApiKey, Client
-=======
-            import weaviate  # noqa
-            from weaviate import Client
->>>>>>> 56b54359
         except ImportError:
             raise ImportError(import_err_msg)
 
@@ -137,8 +132,6 @@
         )
 
     @classmethod
-<<<<<<< HEAD
-=======
     def from_params(
         cls,
         url: str,
@@ -170,7 +163,6 @@
         )
 
     @classmethod
->>>>>>> 56b54359
     def class_name(cls) -> str:
         return "WeaviateVectorStore"
 
